--- conflicted
+++ resolved
@@ -152,16 +152,6 @@
 extend-exclude = [
     "docs",
     "__pycache__",
-]
-<<<<<<< HEAD
-pep8-naming.classmethod-decorators = [
-    "pydantic.field_validator",
-    "pydantic.model_validator"
-=======
-lint.pep8-naming.classmethod-decorators = [
-    "pydantic.validator",
-    "pydantic.root_validator"
->>>>>>> 1f3680b3
 ]
 
 # Follow ST063 - Maintaining and updating linting specifications for updating these.
