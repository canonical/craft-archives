[project]
name = "craft-archives"
dynamic = ["version", "readme"]
dependencies = [
    "distro>=1.3.0",
    "launchpadlib",
    "lazr.restfulclient",
    "lazr.uri",
    "overrides",
    "pydantic<2.0.0",
]
classifiers = [
    "Development Status :: 3 - Alpha",
    "Operating System :: POSIX :: Linux",
    "License :: OSI Approved :: GNU Lesser General Public License v3 (LGPLv3)",
    "Programming Language :: Python :: 3",
    "Programming Language :: Python :: 3.8",
    "Programming Language :: Python :: 3.9",
    "Programming Language :: Python :: 3.10",
    "Programming Language :: Python :: 3.11",
    "Programming Language :: Python :: 3.12",
    "Topic :: Software Development :: Libraries",
    "Topic :: Software Development :: Libraries :: Python Modules",
    "Topic :: System :: Archiving :: Packaging",
]
requires-python = ">=3.8"

[project.scripts]

[project.optional-dependencies]
dev = [
<<<<<<< HEAD
    "pytest==7.3.1",
    "pytest-cov==4.0.0",
    "pytest-check==2.1.4",
    "coverage[toml]==7.2.5",
    "pytest-mock==3.10.0",
    "python-gnupg==0.5.0",
=======
    "build",
    "coverage[toml]==7.2.7",
    "pytest==7.4.0",
    "pytest-cov==4.1.0",
    "pytest-mock==3.11.1",
>>>>>>> 6a8bb7f2
]
lint = [
    "black==23.3.0",
    "codespell[toml]==2.2.5",
    "ruff==0.0.272",
    "yamllint==1.32.0"
]
types = [
    "mypy[reports]==1.4.1",
    "pyright==1.1.316",
]
docs = [
    "furo==2023.5.20",
    "sphinx>=6.2.1,<7.0",
    "sphinx-autobuild==2021.3.14",
    "sphinx-copybutton==0.5.2",
    "sphinx-design==0.4.1",
    "sphinx-pydantic==0.1.1",
    "sphinx-toolbox==3.4.0",
    "sphinx-lint==0.6.7",
]

[build-system]
requires = [
    "setuptools==67.7.2",
    "setuptools_scm[toml]>=7.1"
]
build-backend = "setuptools.build_meta"

[tool.setuptools.dynamic]
readme = {file = "README.rst"}

<<<<<<< HEAD
[tool.setuptools.packages.find]
include = ["*craft*"]
namespaces = false

[tool.setuptools_scm]
write_to = "craft_archives/_version.py"
=======
[tool.setuptools_scm]
write_to = "starcraft/_version.py"
>>>>>>> 6a8bb7f2
# the version comes from the latest annotated git tag formatted as 'X.Y.Z'
# version scheme:
#   - X.Y.Z.post<commits since tag>+g<hash>.d<%Y%m%d>
# parts of scheme:
#   - X.Y.Z - most recent git tag
#   - post<commits since tag>+g<hash> - present when current commit is not tagged
#   - .d<%Y%m%d> - present when working dir is dirty
# version scheme when no tags exist:
#   - 0.0.post<total commits>+g<hash>
version_scheme = "post-release"
# deviations from the default 'git describe' command:
# - only match annotated tags
# - only match tags formatted as 'X.Y.Z'
git_describe_command = "git describe --dirty --long --match '[0-9]*.[0-9]*.[0-9]*' --exclude '*[^0-9.]*'"
<<<<<<< HEAD
=======

[tool.setuptools.packages.find]
include = ["*craft*"]
namespaces = false
>>>>>>> 6a8bb7f2

[tool.black]
target-version = ["py38"]

[tool.codespell]
ignore-words-list = "buildd,crate,keyserver,comandos,ro,dedent,dedented,fpr"
skip = ".tox,.git,build,.*_cache,__pycache__,*.tar,*.snap,*.png,./node_modules,./docs/_build,.direnv,.venv,venv,.vscode"
quiet-level = 3
check-filenames = true
exclude-file = ".codespell_ignore_lines"

[tool.isort]
multi_line_output = 3
include_trailing_comma = true
force_grid_wrap = 0
use_parentheses = true
ensure_newline_before_comments = true
line_length = 88

[tool.pytest.ini_options]
minversion = "7.0"
testpaths = "tests"
xfail_strict = true

[tool.coverage.run]
branch = true
parallel = true
omit = ["tests/**"]

[tool.coverage.report]
skip_empty = true
exclude_also = [
    "if (typing\\.)?TYPE_CHECKING:",
]

[tool.pyright]
strict = ["craft_archives"]
pythonVersion = "3.8"
pythonPlatform = "Linux"

[tool.mypy]
python_version = "3.8"
exclude = [
    "build",
    "tests",
    "results",
]
warn_unused_configs = true
warn_redundant_casts = true
strict_equality = true
strict_concatenate = true
warn_return_any = true
disallow_subclassing_any = true
disallow_untyped_decorators = true
disallow_any_generics = true

[[tool.mypy.overrides]]
<<<<<<< HEAD
module = ["craft_archives"]
=======
module = ["starcraft.*"]
>>>>>>> 6a8bb7f2
disallow_untyped_defs = true
no_implicit_optional = true

[[tool.mypy.overrides]]
module = ["tests.*"]
strict = false

[tool.ruff]
line-length = 88
target-version = "py38"
src = ["craft_archives", "tests"]
extend-exclude = [
    "docs",
    "__pycache__",
]
pep8-naming.classmethod-decorators = [
    "pydantic.validator",
    "pydantic.root_validator"
]

# Follow ST063 - Maintaining and updating linting specifications for updating these.
select = [  # Base linting rule selections.
    # See the internal document for discussion:
    # https://docs.google.com/document/d/1i1n8pDmFmWi4wTDpk-JfnWCVUThPJiggyPi2DYwBBu4/edit
    # All sections here are stable in ruff and shouldn't randomly introduce
    # failures with ruff updates.
    "F",  # The rules built into Flake8
    "E", "W",  # pycodestyle errors and warnings
    "I",  # isort checking
    "N",  # PEP8 naming
    "D",  # Implement pydocstyle checking as well.
    "UP",  # Pyupgrade - note that some of are excluded below due to Python versions
    "YTT",  # flake8-2020: Misuse of `sys.version` and `sys.version_info`
    "ANN",  # Type annotations.
    "BLE",  # Do not catch blind exceptions
    "FBT",  # Disallow boolean positional arguments (make them keyword-only)
    "B0",  # Common mistakes and typos.
    "A",  # Shadowing built-ins.
    "C4", # Encourage comprehensions, which tend to be faster than alternatives.
    "T10",  # Don't call the debugger in production code
    "ISC",  # Implicit string concatenation that can cause subtle issues
    "ICN",  # Only use common conventions for import aliases.
    "INP",  # Implicit namespace packages
    "PYI",  # Linting for type stubs.
    "PT",  # Pytest
    "Q",  # Consistent quotations
    "RSE",  # Errors on pytest raises.
    "RET",  # Simpler logic after return, raise, continue or break
    "SIM",  # Code simplification
    "TCH004",  # Remove imports from type-checking guard blocks if used at runtime
    "TCH005",  # Delete empty type-checking blocks
    "ARG",  # Unused arguments
    "PTH",  # Migrate to pathlib
    "ERA",  # Don't check in commented out code
    "PGH",  # Pygrep hooks
    "PL",  # Pylint
    "TRY",  # Cleaner try/except,
]
extend-select = [
    # Pyupgrade: https://github.com/charliermarsh/ruff#pyupgrade-up
    "UP00", "UP01", "UP02", "UP030", "UP032", "UP033",
    # "UP034",  # Very new, not yet enabled in ruff 0.0.227
    # Annotations: https://github.com/charliermarsh/ruff#flake8-annotations-ann
    "ANN0",  # Type annotations for arguments other than `self` and `cls`
    "ANN2",  # Return type annotations
    "B026",  # Keyword arguments must come after starred arguments
    # flake8-bandit: security testing. https://github.com/charliermarsh/ruff#flake8-bandit-s
    # https://bandit.readthedocs.io/en/latest/plugins/index.html#complete-test-plugin-listing
    "S101", "S102",  # assert or exec
    "S103", "S108",  # File permissions and tempfiles - use #noqa to silence when appropriate.
    "S104",  # Network binds
    "S105", "S106", "S107",  # Hardcoded passwords
    "S110",  # try-except-pass (use contextlib.suppress instead)
    "S113",  # Requests calls without timeouts
    "S3",  # Serialising, deserialising, hashing, crypto, etc.
    "S506",  # Unsafe YAML load
    "S508", "S509",  # Insecure SNMP
    "S701",  # jinja2 templates without autoescape
    "RUF001", "RUF002", "RUF003",  # Ambiguous unicode characters
    "RUF005",  # Encourages unpacking rather than concatenation
    "RUF008",  # Do not use mutable default values for dataclass attributes
    "RUF100",  # #noqa directive that doesn't flag anything
]
ignore = [
    "ANN10",  # Type annotations for `self` and `cls`
    #"E203",  # Whitespace before ":"  -- Commented because ruff doesn't currently check E203
    "E501",  # Line too long (reason: black will automatically fix this for us)
    "D105",  # Missing docstring in magic method (reason: magic methods already have definitions)
    "D107",  # Missing docstring in __init__ (reason: documented in class docstring)
    "D203",  # 1 blank line required before class docstring (reason: pep257 default)
    "D213",  # Multi-line docstring summary should start at the second line (reason: pep257 default)
    "D215",  # Section underline is over-indented (reason: pep257 default)
    "A003",  # Class attribute shadowing built-in (reason: Class attributes don't often get bare references)
<<<<<<< HEAD
    "UP006", # Use `list` instead of `List` for type annotation
    "UP007", # Use `X | Y` for type annotations
=======
    "SIM117", # Use a single `with` statement with multiple contexts instead of nested `with` statements
              # (reason: this creates long lines that get wrapped and reduces readability)

    # Ignored due to common usage in current code
    "TRY003",  # Avoid specifying long messages outside the exception class
>>>>>>> 6a8bb7f2
]

[tool.ruff.per-file-ignores]
"tests/**.py" = [  # Some things we want for the moin project are unnecessary in tests.
    "D",  # Ignore docstring rules in tests
    "ANN", # Ignore type annotations in tests
    "S101",  # Allow assertions in tests
    "S103", # Allow `os.chmod` setting a permissive mask `0o555` on file or directory
    "S108", # Allow Probable insecure usage of temporary file or directory
    "PLR0913",  # Allow many arguments for test functions
]
# isort leaves init files alone by default, this makes ruff ignore them too.
"__init__.py" = ["I001"]<|MERGE_RESOLUTION|>--- conflicted
+++ resolved
@@ -29,20 +29,13 @@
 
 [project.optional-dependencies]
 dev = [
-<<<<<<< HEAD
-    "pytest==7.3.1",
-    "pytest-cov==4.0.0",
-    "pytest-check==2.1.4",
-    "coverage[toml]==7.2.5",
-    "pytest-mock==3.10.0",
-    "python-gnupg==0.5.0",
-=======
     "build",
     "coverage[toml]==7.2.7",
     "pytest==7.4.0",
     "pytest-cov==4.1.0",
+    "pytest-check==2.1.4",
     "pytest-mock==3.11.1",
->>>>>>> 6a8bb7f2
+    "python-gnupg==0.5.0",
 ]
 lint = [
     "black==23.3.0",
@@ -75,17 +68,8 @@
 [tool.setuptools.dynamic]
 readme = {file = "README.rst"}
 
-<<<<<<< HEAD
-[tool.setuptools.packages.find]
-include = ["*craft*"]
-namespaces = false
-
 [tool.setuptools_scm]
 write_to = "craft_archives/_version.py"
-=======
-[tool.setuptools_scm]
-write_to = "starcraft/_version.py"
->>>>>>> 6a8bb7f2
 # the version comes from the latest annotated git tag formatted as 'X.Y.Z'
 # version scheme:
 #   - X.Y.Z.post<commits since tag>+g<hash>.d<%Y%m%d>
@@ -100,13 +84,10 @@
 # - only match annotated tags
 # - only match tags formatted as 'X.Y.Z'
 git_describe_command = "git describe --dirty --long --match '[0-9]*.[0-9]*.[0-9]*' --exclude '*[^0-9.]*'"
-<<<<<<< HEAD
-=======
 
 [tool.setuptools.packages.find]
 include = ["*craft*"]
 namespaces = false
->>>>>>> 6a8bb7f2
 
 [tool.black]
 target-version = ["py38"]
@@ -164,11 +145,7 @@
 disallow_any_generics = true
 
 [[tool.mypy.overrides]]
-<<<<<<< HEAD
-module = ["craft_archives"]
-=======
-module = ["starcraft.*"]
->>>>>>> 6a8bb7f2
+module = ["craft_archives.*"]
 disallow_untyped_defs = true
 no_implicit_optional = true
 
@@ -262,16 +239,13 @@
     "D213",  # Multi-line docstring summary should start at the second line (reason: pep257 default)
     "D215",  # Section underline is over-indented (reason: pep257 default)
     "A003",  # Class attribute shadowing built-in (reason: Class attributes don't often get bare references)
-<<<<<<< HEAD
     "UP006", # Use `list` instead of `List` for type annotation
     "UP007", # Use `X | Y` for type annotations
-=======
     "SIM117", # Use a single `with` statement with multiple contexts instead of nested `with` statements
               # (reason: this creates long lines that get wrapped and reduces readability)
 
     # Ignored due to common usage in current code
     "TRY003",  # Avoid specifying long messages outside the exception class
->>>>>>> 6a8bb7f2
 ]
 
 [tool.ruff.per-file-ignores]
