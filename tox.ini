--- conflicted
+++ resolved
@@ -136,14 +136,10 @@
 [testenv:autobuild-docs]
 description = Build documentation with an autoupdating server
 base = docs
-<<<<<<< HEAD
-commands = sphinx-autobuild {posargs:-b html --open-browser --port 8080} -W --watch {tox_root}/craft_archives {tox_root}/docs {tox_root}/docs/_build
-=======
 commands = sphinx-autobuild {posargs:-b html --open-browser --port 8080} -W --watch {source_dir} {tox_root}/docs {tox_root}/docs/_build
 
 [lint-docs]
 find = git ls-files
->>>>>>> aae9d000
 
 [testenv:lint-docs]
 description = Lint the documentation with sphinx-lint
