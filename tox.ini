[tox]
env_list =  # Environments to run when called with no parameters.
<<<<<<< HEAD
    lint-{black,ruff,pyright,shellcheck,codespell,docs}
    test-{py310,py311,py312,py313}
minversion = 4.5
=======
    format-{ruff,codespell}
    pre-commit
    lint-{ruff,mypy,pyright,shellcheck,codespell,docs,yaml}
    unit-py3.{10,12}
    integration-py3.10
# Integration tests probably take a while, so we're only running them on Python
# 3.10, which is included in core22.
minversion = 4.6
>>>>>>> 45258940
# Tox will use these requirements to bootstrap a venv if necessary.
# tox-igore-env-name-mismatch allows us to have one virtualenv for all linting.
# By setting requirements here, we make this INI file compatible with older
# versions of tox. Tox >= 3.8 will automatically provision the version provided
# inside of a virtual environment, so users of Ubuntu >= focal can simply
# install tox from apt. Older than that, the user gets an upgrade warning.
requires =
    # renovate: datasource=pypi
    tox-ignore-env-name-mismatch>=0.2.0.post2
    # renovate: datasource=pypi
    tox-gh==1.3.3
# Allow tox to access the user's $TMPDIR environment variable if set.
# This workaround is required to avoid circular dependencies for TMPDIR,
# since tox will otherwise attempt to use the environment's TMPDIR variable.
user_tmp_dir = {env:TMPDIR}

[testenv]  # Default config for all environments. Overridable in each env.
# We have many tests that create temporary files. Unless the user has set a
# TMPDIR, this will prefer putting those temp files in $XDG_RUNTIME_DIR,
# which will speed up those tests since they'll run on a ramdisk.
env_tmp_dir = {user_tmp_dir:{env:XDG_RUNTIME_DIR:{work_dir}}}/tox_tmp/{env_name}
set_env =
    TMPDIR={env_tmp_dir}
    COVERAGE_FILE={env_tmp_dir}/.coverage_{env_name}
pass_env =
    CI
    CRAFT_*
    PYTEST_ADDOPTS

[test]  # Base configuration for unit and integration tests
package = editable
extras = dev
allowlist_externals = mkdir
<<<<<<< HEAD
commands_pre = mkdir -p results

[testenv:test-py3{10,11,12,13}]  # Configuration for all tests using pytest
base = testenv, test
description = Run unit tests with pytest
labels =
    tests, unit-tests
commands = pytest {tty:--color=yes} --cov --cov-report=xml:results/coverage-{env_name}.xml --junit-xml=results/test-results-{env_name}.xml tests/unit {posargs}

[testenv:integration-py3{10,11,12,13}]
=======
commands_pre = mkdir -p {tox_root}/results

[testenv:{unit,integration}-py3.{8,9,10,11,12}]  # Configuration for all tests using pytest
>>>>>>> 45258940
base = testenv, test
description =
    unit: Run unit tests with pytest
    integration: Run integration tests with pytest
labels =
<<<<<<< HEAD
    tests, integration-tests
commands = pytest {tty:--color=yes} --junit-xml=results/test-results-{env_name}.xml tests/integration {posargs}
=======
    py3.{10,12}: tests
    unit-py3.{10,12}: unit-tests
    integration-py3.{10,12}: integration-tests
change_dir =
    unit: tests/unit
    integration: tests/integration
commands = pytest {tty:--color=yes} --cov={tox_root}/starcraft --cov-config={tox_root}/pyproject.toml --cov-report=xml:{tox_root}/results/coverage-{env_name}.xml --junit-xml={tox_root}/results/test-results-{env_name}.xml {posargs}
>>>>>>> 45258940

[lint]  # Standard linting configuration
package = editable
extras = lint
env_dir = {work_dir}/linting
runner = ignore_env_name_mismatch
allowlist_externals =
    codespell: codespell
    shellcheck: bash, xargs
    ruff: ruff

[shellcheck]
find = git ls-files
filter = file --mime-type -Nnf- | grep shellscript | cut -f1 -d:

[testenv:lint-{ruff,shellcheck,codespell,yaml}]
description = Lint the source code
base = testenv, lint
labels = lint
commands_pre =
    shellcheck: bash -c '{[shellcheck]find} | {[shellcheck]filter} > {env_tmp_dir}/shellcheck_files'
commands =
<<<<<<< HEAD
    ruff: ruff format --diff --respect-gitignore {posargs} .
    ruff: ruff check --respect-gitignore {posargs} .
=======
    ruff: ruff format --check --diff --respect-gitignore {posargs:.}
    ruff: ruff check --respect-gitignore {posargs:.}
>>>>>>> 45258940
    shellcheck: xargs -ra {env_tmp_dir}/shellcheck_files shellcheck
    codespell: codespell --toml {tox_root}/pyproject.toml {posargs}
    yaml: yamllint {posargs} .

[testenv:lint-{mypy,pyright}]
description = Static type checking
base = testenv, lint
env_dir = {work_dir}/typing
extras = dev, types
labels = lint, type
allowlist_externals =
    mypy: mkdir
commands_pre =
    mypy: mkdir -p {tox_root}/.mypy_cache
commands =
    pyright: pyright {posargs}
    mypy: mypy --install-types --non-interactive {posargs:.}

[testenv:format-{ruff,codespell}]
description = Automatically format source code
base = testenv, lint
labels = format
commands =
<<<<<<< HEAD
    ruff: ruff format --respect-gitignore {posargs} .
=======
    ruff: ruff format --respect-gitignore {posargs:.}
>>>>>>> 45258940
    ruff: ruff check --fix --respect-gitignore {posargs} .
    codespell: codespell --toml {tox_root}/pyproject.toml --write-changes {posargs}

[testenv:pre-commit]
base =
deps = pre-commit
package = skip
no_package = true
env_dir = {work_dir}/pre-commit
runner = ignore_env_name_mismatch
description = Run pre-commit on staged files or arbitrary pre-commit commands (tox run -e pre-commit -- [args])
commands = pre-commit {posargs:run}

[docs]  # Sphinx documentation configuration
extras = docs
package = editable
no_package = true
env_dir = {work_dir}/docs
runner = ignore_env_name_mismatch
source_dir = {tox_root}/{project_name}

[testenv:build-docs]
description = Build sphinx documentation
base = docs
allowlist_externals = bash
commands_pre = bash -c 'if [[ ! -e docs ]];then echo "No docs directory. Run `tox run -e sphinx-quickstart` to create one.;";return 1;fi'
# "-W" is to treat warnings as errors
commands = sphinx-build {posargs:-b html} -W {tox_root}/docs {tox_root}/docs/_build

[testenv:autobuild-docs]
description = Build documentation with an autoupdating server
base = docs
<<<<<<< HEAD
commands = sphinx-autobuild {posargs:-b html --open-browser --port 8080} -W --watch {tox_root}/craft_archives {tox_root}/docs {tox_root}/docs/_build
=======
commands = sphinx-autobuild {posargs:-b html --open-browser --port 8080} -W --watch {source_dir} {tox_root}/docs {tox_root}/docs/_build

[lint-docs]
find = git ls-files
>>>>>>> 45258940

[testenv:lint-docs]
description = Lint the documentation with sphinx-lint
base = docs
labels = lint
allowlist_externals = bash, xargs
commands_pre = bash -c '{[lint-docs]find} > {env_tmp_dir}/lint_docs_files'
commands = xargs --no-run-if-empty --arg-file {env_tmp_dir}/lint_docs_files sphinx-lint --max-line-length 88 --enable all {posargs}<|MERGE_RESOLUTION|>--- conflicted
+++ resolved
@@ -1,10 +1,5 @@
 [tox]
 env_list =  # Environments to run when called with no parameters.
-<<<<<<< HEAD
-    lint-{black,ruff,pyright,shellcheck,codespell,docs}
-    test-{py310,py311,py312,py313}
-minversion = 4.5
-=======
     format-{ruff,codespell}
     pre-commit
     lint-{ruff,mypy,pyright,shellcheck,codespell,docs,yaml}
@@ -13,7 +8,6 @@
 # Integration tests probably take a while, so we're only running them on Python
 # 3.10, which is included in core22.
 minversion = 4.6
->>>>>>> 45258940
 # Tox will use these requirements to bootstrap a venv if necessary.
 # tox-igore-env-name-mismatch allows us to have one virtualenv for all linting.
 # By setting requirements here, we make this INI file compatible with older
@@ -47,39 +41,21 @@
 package = editable
 extras = dev
 allowlist_externals = mkdir
-<<<<<<< HEAD
-commands_pre = mkdir -p results
-
-[testenv:test-py3{10,11,12,13}]  # Configuration for all tests using pytest
-base = testenv, test
-description = Run unit tests with pytest
-labels =
-    tests, unit-tests
-commands = pytest {tty:--color=yes} --cov --cov-report=xml:results/coverage-{env_name}.xml --junit-xml=results/test-results-{env_name}.xml tests/unit {posargs}
-
-[testenv:integration-py3{10,11,12,13}]
-=======
 commands_pre = mkdir -p {tox_root}/results
 
 [testenv:{unit,integration}-py3.{8,9,10,11,12}]  # Configuration for all tests using pytest
->>>>>>> 45258940
 base = testenv, test
 description =
     unit: Run unit tests with pytest
     integration: Run integration tests with pytest
 labels =
-<<<<<<< HEAD
-    tests, integration-tests
-commands = pytest {tty:--color=yes} --junit-xml=results/test-results-{env_name}.xml tests/integration {posargs}
-=======
     py3.{10,12}: tests
     unit-py3.{10,12}: unit-tests
     integration-py3.{10,12}: integration-tests
 change_dir =
     unit: tests/unit
     integration: tests/integration
-commands = pytest {tty:--color=yes} --cov={tox_root}/starcraft --cov-config={tox_root}/pyproject.toml --cov-report=xml:{tox_root}/results/coverage-{env_name}.xml --junit-xml={tox_root}/results/test-results-{env_name}.xml {posargs}
->>>>>>> 45258940
+commands = pytest {tty:--color=yes} --cov={tox_root}/craft_archives --cov-config={tox_root}/pyproject.toml --cov-report=xml:{tox_root}/results/coverage-{env_name}.xml --junit-xml={tox_root}/results/test-results-{env_name}.xml {posargs}
 
 [lint]  # Standard linting configuration
 package = editable
@@ -102,13 +78,8 @@
 commands_pre =
     shellcheck: bash -c '{[shellcheck]find} | {[shellcheck]filter} > {env_tmp_dir}/shellcheck_files'
 commands =
-<<<<<<< HEAD
-    ruff: ruff format --diff --respect-gitignore {posargs} .
-    ruff: ruff check --respect-gitignore {posargs} .
-=======
     ruff: ruff format --check --diff --respect-gitignore {posargs:.}
     ruff: ruff check --respect-gitignore {posargs:.}
->>>>>>> 45258940
     shellcheck: xargs -ra {env_tmp_dir}/shellcheck_files shellcheck
     codespell: codespell --toml {tox_root}/pyproject.toml {posargs}
     yaml: yamllint {posargs} .
@@ -132,11 +103,7 @@
 base = testenv, lint
 labels = format
 commands =
-<<<<<<< HEAD
-    ruff: ruff format --respect-gitignore {posargs} .
-=======
     ruff: ruff format --respect-gitignore {posargs:.}
->>>>>>> 45258940
     ruff: ruff check --fix --respect-gitignore {posargs} .
     codespell: codespell --toml {tox_root}/pyproject.toml --write-changes {posargs}
 
@@ -169,14 +136,10 @@
 [testenv:autobuild-docs]
 description = Build documentation with an autoupdating server
 base = docs
-<<<<<<< HEAD
-commands = sphinx-autobuild {posargs:-b html --open-browser --port 8080} -W --watch {tox_root}/craft_archives {tox_root}/docs {tox_root}/docs/_build
-=======
 commands = sphinx-autobuild {posargs:-b html --open-browser --port 8080} -W --watch {source_dir} {tox_root}/docs {tox_root}/docs/_build
 
 [lint-docs]
-find = git ls-files
->>>>>>> 45258940
+find = git ls-file
 
 [testenv:lint-docs]
 description = Lint the documentation with sphinx-lint
