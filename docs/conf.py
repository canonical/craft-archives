<<<<<<< HEAD
# Copyright 2023-2024 Canonical Ltd.
#
# This program is free software; you can redistribute it and/or
# modify it under the terms of the GNU Lesser General Public
# License version 3 as published by the Free Software Foundation.
#
# This program is distributed in the hope that it will be useful,
# but WITHOUT ANY WARRANTY; without even the implied warranty of
# MERCHANTABILITY or FITNESS FOR A PARTICULAR PURPOSE.  See the GNU
# Lesser General Public License for more details.
#
# You should have received a copy of the GNU Lesser General Public License
# along with this program; if not, write to the Free Software Foundation,
# Inc., 51 Franklin Street, Fifth Floor, Boston, MA  02110-1301, USA.
#

import datetime

project = "Craft Archives"
author = "Canonical Group Ltd"

copyright = "2023-%s, %s" % (datetime.date.today().year, author)

# region Configuration for canonical-sphinx
ogp_site_url = "https://canonical-craft-archives.readthedocs-hosted.com/"
ogp_site_name = project

html_context = {
    "product_page": "github.com/canonical/craft-archives",
    "github_url": "https://github.com/canonical/craft-archives",
}
=======
# This file is part of starbase.
#
# Copyright 2024 Canonical Ltd.
#
# This program is free software: you can redistribute it and/or modify it
# under the terms of the GNU General Public License version 3, as published
# by the Free Software Foundation.
#
# This program is distributed in the hope that it will be useful, but WITHOUT
# ANY WARRANTY; without even the implied warranties of MERCHANTABILITY,
# SATISFACTORY QUALITY, or FITNESS FOR A PARTICULAR PURPOSE.  See the GNU
# General Public License for more details.
#
# You should have received a copy of the GNU General Public License along
# with this program.  If not, see <http://www.gnu.org/licenses/>.

import datetime

project = "Starbase"
author = "Canonical"

copyright = "2023-%s, %s" % (datetime.date.today().year, author)

# region Configuration for canonical-sphinx
ogp_site_url = "https://canonical-starbase.readthedocs-hosted.com/"
ogp_site_name = project
ogp_image = "https://assets.ubuntu.com/v1/253da317-image-document-ubuntudocs.svg"

html_context = {
    "product_page": "github.com/canonical/starbase",
    "github_url": "https://github.com/canonical/starbase",
}

extensions = [
    "canonical_sphinx",
]
# endregion

# region General configuration
# https://www.sphinx-doc.org/en/master/usage/configuration.html#general-configuration

extensions.extend(
    [
        "sphinx.ext.intersphinx",
        "sphinx.ext.viewcode",
        "sphinx.ext.coverage",
        "sphinx.ext.doctest",
        "sphinx-pydantic",
        "sphinx_toolbox",
        "sphinx_toolbox.more_autodoc",
        "sphinx.ext.autodoc",  # Must be loaded after more_autodoc
    ]
)
>>>>>>> aae9d000

extensions = [
    "canonical_sphinx",
]
# endregion

<<<<<<< HEAD
extensions.extend(
    [
        "sphinx.ext.intersphinx",
        "sphinx.ext.viewcode",
        "sphinx-pydantic",
        "sphinx_toolbox",
        "sphinx_toolbox.more_autodoc",
        "sphinx.ext.autodoc",  # Must be loaded after more_autodoc
    ]
)

=======
>>>>>>> aae9d000
# region Options for extensions
# Intersphinx extension
# https://www.sphinx-doc.org/en/master/usage/extensions/intersphinx.html#configuration

intersphinx_mapping = {
    "python": ("https://docs.python.org/3", None),
}

# Type hints configuration
set_type_checking_flag = True
typehints_fully_qualified = False
always_document_param_types = True

# Github config
github_username = "canonical"
<<<<<<< HEAD
github_repository = "craft-archives"
=======
github_repository = "starbase"
>>>>>>> aae9d000

# endregion<|MERGE_RESOLUTION|>--- conflicted
+++ resolved
@@ -1,4 +1,5 @@
-<<<<<<< HEAD
+# This file is part of craft-archives.
+#
 # Copyright 2023-2024 Canonical Ltd.
 #
 # This program is free software; you can redistribute it and/or
@@ -25,50 +26,17 @@
 # region Configuration for canonical-sphinx
 ogp_site_url = "https://canonical-craft-archives.readthedocs-hosted.com/"
 ogp_site_name = project
+ogp_image = "https://assets.ubuntu.com/v1/253da317-image-document-ubuntudocs.svg"
 
 html_context = {
     "product_page": "github.com/canonical/craft-archives",
     "github_url": "https://github.com/canonical/craft-archives",
-}
-=======
-# This file is part of starbase.
-#
-# Copyright 2024 Canonical Ltd.
-#
-# This program is free software: you can redistribute it and/or modify it
-# under the terms of the GNU General Public License version 3, as published
-# by the Free Software Foundation.
-#
-# This program is distributed in the hope that it will be useful, but WITHOUT
-# ANY WARRANTY; without even the implied warranties of MERCHANTABILITY,
-# SATISFACTORY QUALITY, or FITNESS FOR A PARTICULAR PURPOSE.  See the GNU
-# General Public License for more details.
-#
-# You should have received a copy of the GNU General Public License along
-# with this program.  If not, see <http://www.gnu.org/licenses/>.
-
-import datetime
-
-project = "Starbase"
-author = "Canonical"
-
-copyright = "2023-%s, %s" % (datetime.date.today().year, author)
-
-# region Configuration for canonical-sphinx
-ogp_site_url = "https://canonical-starbase.readthedocs-hosted.com/"
-ogp_site_name = project
-ogp_image = "https://assets.ubuntu.com/v1/253da317-image-document-ubuntudocs.svg"
-
-html_context = {
-    "product_page": "github.com/canonical/starbase",
-    "github_url": "https://github.com/canonical/starbase",
 }
 
 extensions = [
     "canonical_sphinx",
 ]
 # endregion
-
 # region General configuration
 # https://www.sphinx-doc.org/en/master/usage/configuration.html#general-configuration
 
@@ -84,27 +52,9 @@
         "sphinx.ext.autodoc",  # Must be loaded after more_autodoc
     ]
 )
->>>>>>> aae9d000
 
-extensions = [
-    "canonical_sphinx",
-]
 # endregion
 
-<<<<<<< HEAD
-extensions.extend(
-    [
-        "sphinx.ext.intersphinx",
-        "sphinx.ext.viewcode",
-        "sphinx-pydantic",
-        "sphinx_toolbox",
-        "sphinx_toolbox.more_autodoc",
-        "sphinx.ext.autodoc",  # Must be loaded after more_autodoc
-    ]
-)
-
-=======
->>>>>>> aae9d000
 # region Options for extensions
 # Intersphinx extension
 # https://www.sphinx-doc.org/en/master/usage/extensions/intersphinx.html#configuration
@@ -120,10 +70,6 @@
 
 # Github config
 github_username = "canonical"
-<<<<<<< HEAD
 github_repository = "craft-archives"
-=======
-github_repository = "starbase"
->>>>>>> aae9d000
 
 # endregion