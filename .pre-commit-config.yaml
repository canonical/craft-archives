# See https://pre-commit.com for more information
# See https://pre-commit.com/hooks.html for more hooks
repos:
  - repo: https://github.com/pre-commit/pre-commit-hooks
    rev: "v5.0.0"
    hooks:
      - id: trailing-whitespace
      - id: end-of-file-fixer
      - id: check-yaml
      - id: check-added-large-files
      - id: check-merge-conflict
      - id: check-toml
      - id: fix-byte-order-marker
      - id: mixed-line-ending
  - repo: https://github.com/astral-sh/ruff-pre-commit
<<<<<<< HEAD
    rev: "v0.8.2"
=======
    rev: "v0.11.11"
>>>>>>> 09158f7b
    hooks:
      # Run the linter
      - id: ruff
        args: [--fix, --exit-non-zero-on-fix]
      # Run the formatter
      - id: ruff-format
<<<<<<< HEAD
  - repo: https://github.com/adrienverge/yamllint.git
    rev: "v1.35.1"
    hooks:
      - id: yamllint
=======
  - repo: https://github.com/pre-commit/mirrors-prettier
    rev: "" # Intentionally blank, despite the warning.
    hooks:
      - id: prettier
        additional_dependencies:
          - prettier@3.4.2
>>>>>>> 09158f7b
<|MERGE_RESOLUTION|>--- conflicted
+++ resolved
@@ -13,27 +13,16 @@
       - id: fix-byte-order-marker
       - id: mixed-line-ending
   - repo: https://github.com/astral-sh/ruff-pre-commit
-<<<<<<< HEAD
-    rev: "v0.8.2"
-=======
     rev: "v0.11.11"
->>>>>>> 09158f7b
     hooks:
       # Run the linter
       - id: ruff
         args: [--fix, --exit-non-zero-on-fix]
       # Run the formatter
       - id: ruff-format
-<<<<<<< HEAD
-  - repo: https://github.com/adrienverge/yamllint.git
-    rev: "v1.35.1"
-    hooks:
-      - id: yamllint
-=======
   - repo: https://github.com/pre-commit/mirrors-prettier
     rev: "" # Intentionally blank, despite the warning.
     hooks:
       - id: prettier
         additional_dependencies:
-          - prettier@3.4.2
->>>>>>> 09158f7b
+          - prettier@3.4.2