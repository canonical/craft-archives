# -*- Mode:Python; indent-tabs-mode:nil; tab-width:4 -*-
#
# Copyright 2019-2023 Canonical Ltd.
#
# This program is free software: you can redistribute it and/or modify
# it under the terms of the GNU General Public License version 3 as
# published by the Free Software Foundation.
#
# This program is distributed in the hope that it will be useful,
# but WITHOUT ANY WARRANTY; without even the implied warranty of
# MERCHANTABILITY or FITNESS FOR A PARTICULAR PURPOSE.  See the
# GNU General Public License for more details.
#
# You should have received a copy of the GNU General Public License
# along with this program.  If not, see <http://www.gnu.org/licenses/>.

"""Package repository definitions."""

import abc
import enum
import re
from typing import TYPE_CHECKING, Any, Dict, List, Mapping, Optional, Union
from urllib.parse import urlparse

from overrides import overrides  # pyright: ignore[reportUnknownVariableType]
from pydantic import (
    AnyUrl,
    BaseModel,
    ConfigDict,
    Field,  # pyright: ignore[reportUnknownVariableType]
    FileUrl,
<<<<<<< HEAD
    StringConstraints,
    ValidationInfo,
    field_serializer,
    field_validator,  # pyright: ignore[reportUnknownVariableType]
    model_validator,  # pyright: ignore[reportUnknownVariableType]
=======
    conlist,
    root_validator,  # pyright: ignore[reportUnknownVariableType]
    validator,  # pyright: ignore[reportUnknownVariableType]
>>>>>>> 1f3680b3
)

# NOTE: using this instead of typing.Literal because of this bad typing_extensions
# interaction: https://github.com/pydantic/pydantic/issues/5821#issuecomment-1559196859
# We can revisit this when typing_extensions >4.6.0 is released, and/or we no
# longer have to support Python <3.10
from typing_extensions import Annotated, Literal

from . import errors

# A workaround for mypy false positives
# see https://github.com/samuelcolvin/pydantic/issues/975#issuecomment-551147305
# fmt: off
if TYPE_CHECKING:
    UniqueStrList = List[str]
else:
    UniqueStrList = conlist(str, unique_items=True, min_items=1)

class PocketEnum(str, enum.Enum):
    """Enum values that represent possible pocket values."""

    RELEASE = "release"
    UPDATES = "updates"
    PROPOSED = "proposed"
    SECURITY = "security"

    def __str__(self) -> str:
        return self.value

class PocketUCAEnum(str, enum.Enum):
    """Enum values that represent possible pocket values for UCA."""

    UPDATES = PocketEnum.UPDATES.value
    PROPOSED = PocketEnum.PROPOSED.value

    def __str__(self) -> str:
        return self.value

UCA_ARCHIVE = "http://ubuntu-cloud.archive.canonical.com/ubuntu"
UCA_NETLOC = urlparse(UCA_ARCHIVE).netloc
UCA_KEY_ID = "391A9AA2147192839E9DB0315EDB1B62EC4926EA"


class PriorityString(enum.IntEnum):
    """Convenience values that represent common deb priorities."""

    ALWAYS = 1000
    PREFER = 990
    DEFER = 100


PriorityValue = Union[int, Literal["always", "prefer", "defer"]]

class SeriesStr(ConstrainedStr):
    """A constrained string for a series."""

    regex = re.compile(r"^[a-z]+$")


def _alias_generator(value: str) -> str:
    return value.replace("_", "-")


class PackageRepository(BaseModel, abc.ABC):
    """The base class for package repositories."""

    model_config = ConfigDict(
        validate_assignment=True,
        frozen=True,
        populate_by_name=True,
        alias_generator=_alias_generator,
        extra="forbid",
    )

    type: Literal["apt"]
    priority: Optional[PriorityValue] = None

    @model_validator(mode="before")
    @classmethod
    def priority_cannot_be_zero(cls, values: Dict[str, Any]) -> Dict[str, Any]:
        """Priority cannot be zero per apt Preferences specification."""
        priority = values.get("priority")
        if priority == 0:
            raise _create_validation_error(
                url=str(values.get("url") or values.get("ppa") or values.get("cloud")),
                message="invalid priority: Priority cannot be zero.",
            )
        return values

    @field_validator("priority")
    @classmethod
    def _convert_priority_to_int(
        cls, priority: Optional[PriorityValue], info: ValidationInfo
    ) -> Optional[int]:
        if isinstance(priority, str):
            str_priority = priority.upper()
            if str_priority in PriorityString.__members__:
                return PriorityString[str_priority]
            # This cannot happen; if it's a string but not one of the accepted
            # ones Pydantic will fail early and won't call this validator.
            raise _create_validation_error(
                url=str(
                    info.data.get("url")
                    or info.data.get("ppa")
                    or info.data.get("cloud")
                ),
                message=(
                    f"invalid priority {priority!r}. "
                    "Priority must be 'always', 'prefer', 'defer' or a nonzero integer."
                ),
            )
        return priority

    def marshal(self) -> Dict[str, Union[str, int]]:
        """Return the package repository data as a dictionary."""
        return self.model_dump(by_alias=True, exclude_none=True)

    @classmethod
    def unmarshal(cls, data: Mapping[str, Any]) -> "PackageRepository":
        """Create a package repository object from the given data."""
        if not isinstance(data, dict):  # pyright: ignore[reportUnnecessaryIsInstance]
            raise errors.PackageRepositoryValidationError(
                url=str(data),
                brief="invalid object.",
                details="Package repository must be a valid dictionary object.",
                resolution=(
                    "Verify repository configuration and ensure that the "
                    "correct syntax is used."
                ),
            )

        if "ppa" in data:
            return PackageRepositoryAptPPA.unmarshal(data)
        if "cloud" in data:
            return PackageRepositoryAptUCA.unmarshal(data)

        return PackageRepositoryApt.unmarshal(data)

    @classmethod
    def unmarshal_package_repositories(
        cls, data: Optional[List[Dict[str, Any]]]
    ) -> List["PackageRepository"]:
        """Create multiple package repositories from the given data."""
        repositories: List[PackageRepository] = []

        if data is not None:
            if not isinstance(data, list):  # pyright: ignore[reportUnnecessaryIsInstance]
                raise errors.PackageRepositoryValidationError(
                    url=str(data),
                    brief="invalid list object.",
                    details="Package repositories must be a list of objects.",
                    resolution=(
                        "Verify 'package-repositories' configuration and ensure "
                        "that the correct syntax is used."
                    ),
                )

            for repository in data:
                package_repo = cls.unmarshal(repository)
                repositories.append(package_repo)

        return repositories


class PackageRepositoryAptPPA(PackageRepository):
    """A PPA package repository."""

    ppa: str
    key_id: Optional[KeyIdStr] = pydantic.Field(alias="key-id")

    @field_validator("ppa")
    @classmethod
    def _non_empty_ppa(cls, ppa: str) -> str:
        if not ppa:
            raise _create_validation_error(
                message="Invalid PPA: PPAs must be non-empty strings."
            )
        return ppa

    @classmethod
    @overrides
    def unmarshal(cls, data: Mapping[str, Any]) -> "PackageRepositoryAptPPA":
        """Create a package repository object from the given data."""
        return cls(**data)

    @property
    def pin(self) -> str:
        """The pin string for this repository if needed."""
        ppa_origin = self.ppa.replace("/", "-")
        return f"release o=LP-PPA-{ppa_origin}"


class PackageRepositoryAptUCA(PackageRepository):
    """A cloud package repository."""

    cloud: str
    pocket: PocketUCAEnum = PocketUCAEnum.UPDATES

    @field_validator("cloud")
    @classmethod
    def _non_empty_cloud(cls, cloud: str) -> str:
        if not cloud:
            raise _create_validation_error(message="clouds must be non-empty strings.")
        return cloud

    @classmethod
    @overrides
    def unmarshal(cls, data: Mapping[str, Any]) -> "PackageRepositoryAptUCA":
        """Create a package repository object from the given data."""
        return cls.model_validate(data)

    @property
    def pin(self) -> str:
        """The pin string for this repository if needed."""
        return f'origin "{UCA_NETLOC}"'


class PackageRepositoryApt(PackageRepository):
    """An APT package repository."""

<<<<<<< HEAD
    url: AnyUrl | FileUrl
    key_id: Annotated[
        str, StringConstraints(min_length=40, max_length=40, pattern=r"^[0-9A-F]{40}$")
    ] = Field(alias="key-id")
    architectures: Optional[List[str]] = None
    formats: Optional[List[Literal["deb", "deb-src"]]] = None
    path: Optional[str] = None
    components: Optional[List[str]] = None
    key_server: Optional[str] = Field(default=None, alias="key-server")
    suites: Optional[List[str]] = None
=======
    url: Union[AnyUrl, FileUrl]
    key_id: KeyIdStr = pydantic.Field(alias="key-id")
    architectures: Optional[List[str]]
    formats: Optional[List[Literal["deb", "deb-src"]]]
    path: Optional[str]
    components: Optional[UniqueStrList]
    key_server: Optional[str] = pydantic.Field(alias="key-server")
    suites: Optional[List[str]]
    pocket: Optional[PocketEnum]
    series: Optional[SeriesStr]

    # Customize some of the validation error messages
    class Config(PackageRepository.Config):  # noqa: D106 - no docstring needed
        error_msg_templates = {
            "value_error.any_str.min_length": "Invalid URL; URLs must be non-empty strings"
        }
>>>>>>> 1f3680b3

    @property
    def name(self) -> str:
        """Get the repository name."""
        return re.sub(r"\W+", "_", str(self.url))

    @field_validator("url")
    @classmethod
    def _convert_url_to_string(cls, url: Union[AnyUrl, FileUrl]) -> str:
        return str(url).rstrip("/")

    @field_serializer("url")
    def _serialize_url_as_string(self, url: AnyUrl | FileUrl) -> str:
        return str(url)

    @field_validator("path")
    @classmethod
    def _path_non_empty(
        cls, path: Optional[str], info: ValidationInfo
    ) -> Optional[str]:
        if path is not None and not path:
            raise _create_validation_error(
                url=info.data.get("url"),
                message="Invalid path; Paths must be non-empty strings.",
            )
        return path

    @field_validator("components")
    @classmethod
    def _not_mixing_components_and_path(
        cls, components: Optional[List[str]], info: ValidationInfo
    ) -> Optional[List[str]]:
        path = info.data.get("path")
        if components and path:
            raise _create_validation_error(
                url=info.data.get("url"),
                message=(
                    f"components {components!r} cannot be combined with "
                    f"path {path!r}."
                ),
            )
        return components

    @field_validator("suites")
    @classmethod
    def _not_mixing_suites_and_path(
        cls, suites: Optional[List[str]], info: ValidationInfo
    ) -> Optional[List[str]]:
        path = info.data.get("path")
        if suites and path:
            message = f"suites {suites!r} cannot be combined with path {path!r}."
            raise _create_validation_error(url=info.data.get("url"), message=message)
        return suites

<<<<<<< HEAD
    @field_validator("suites")
    @classmethod
    def _suites_without_backslash(
        cls, suites: List[str], info: ValidationInfo
    ) -> List[str]:
        for suite in suites:
            if suite.endswith("/"):
                raise _create_validation_error(
                    url=info.data.get("url"),
                    message=f"invalid suite {suite!r}. Suites must not end "
                    "with a '/'.",
                )
        return suites

    @model_validator(mode="before")
    @classmethod
    def _missing_components_or_suites(cls, values: Dict[str, Any]) -> Dict[str, Any]:
=======
    @root_validator
    def _not_mixing_suites_and_series_pocket(cls, values: Dict[str, Any]) -> Dict[str, Any]:
        suites = values.get("suites")
        series = values.get("series")
        pocket = values.get("pocket")
        url = values.get("url")
        if suites and (series or pocket):
            raise _create_validation_error(
                url=url, message="suites cannot be combined with series and pocket."
            )
        return values

    @root_validator
    def _missing_pocket_with_series(cls, values: Dict[str, Any]) -> Dict[str, Any]:
        """Validate pocket is set when series is. The other way around is NOT mandatory."""
        series = values.get("series")
        pocket = values.get("pocket")
        url = values.get("url")
        if series and not pocket:
            raise _create_validation_error(
                url=url, message="pocket must be specified when using series."
            )
        return values

    @validator("suites", each_item=True)
    def _suites_without_backslash(cls, suite: str, values: Dict[str, Any]) -> str:
        if suite.endswith("/"):
            raise _create_validation_error(
                url=values.get("url"),
                message=f"invalid suite {suite!r}. Suites must not end with a '/'.",
            )
        return suite

    @root_validator
    def _missing_components_or_suites_pocket(cls, values: Dict[str, Any]) -> Dict[str, Any]:
>>>>>>> 1f3680b3
        suites = values.get("suites")
        components = values.get("components")
        pocket = values.get("pocket")
        url = values.get("url")
        if suites and not components:
            raise _create_validation_error(
                url=url, message="components must be specified when using suites."
            )
        if components and not (suites or pocket):
            raise _create_validation_error(
                url=url, message='either "suites" or "series and pocket" must be specified when using components.'
            )

        return values

    @classmethod
    @overrides
    def unmarshal(cls, data: Mapping[str, Any]) -> "PackageRepositoryApt":
        """Create a package repository object from the given data."""
        return cls.model_validate(data)

    @property
    def pin(self) -> str:
        """The pin string for this repository if needed."""
        domain = urlparse(str(self.url)).netloc
        return f'origin "{domain}"'


def _create_validation_error(*, url: Optional[str] = None, message: str) -> ValueError:
    """Create a ValueError with a formatted message and an optional url."""
    error_message = ""
    if url:
        error_message += f"Invalid package repository for '{url}': "
    error_message += message
    return ValueError(error_message)<|MERGE_RESOLUTION|>--- conflicted
+++ resolved
@@ -17,46 +17,57 @@
 """Package repository definitions."""
 
 import abc
+import collections
 import enum
 import re
-from typing import TYPE_CHECKING, Any, Dict, List, Mapping, Optional, Union
+from typing import (
+    Annotated,
+    Any,
+    Dict,
+    List,
+    Literal,
+    Mapping,
+    Optional,
+    TypeVar,
+    Union,
+)
 from urllib.parse import urlparse
 
 from overrides import overrides  # pyright: ignore[reportUnknownVariableType]
 from pydantic import (
+    AfterValidator,
     AnyUrl,
     BaseModel,
     ConfigDict,
     Field,  # pyright: ignore[reportUnknownVariableType]
     FileUrl,
-<<<<<<< HEAD
     StringConstraints,
     ValidationInfo,
     field_serializer,
     field_validator,  # pyright: ignore[reportUnknownVariableType]
     model_validator,  # pyright: ignore[reportUnknownVariableType]
-=======
-    conlist,
-    root_validator,  # pyright: ignore[reportUnknownVariableType]
-    validator,  # pyright: ignore[reportUnknownVariableType]
->>>>>>> 1f3680b3
 )
-
-# NOTE: using this instead of typing.Literal because of this bad typing_extensions
-# interaction: https://github.com/pydantic/pydantic/issues/5821#issuecomment-1559196859
-# We can revisit this when typing_extensions >4.6.0 is released, and/or we no
-# longer have to support Python <3.10
-from typing_extensions import Annotated, Literal
+from typing_extensions import Self
 
 from . import errors
 
-# A workaround for mypy false positives
-# see https://github.com/samuelcolvin/pydantic/issues/975#issuecomment-551147305
-# fmt: off
-if TYPE_CHECKING:
-    UniqueStrList = List[str]
-else:
-    UniqueStrList = conlist(str, unique_items=True, min_items=1)
+T = TypeVar("T")
+
+
+def _validate_list_is_unique(value: list[T]) -> list[T]:
+    value_set = set(value)
+    if len(value_set) == len(value):
+        return value
+    dupes = [item for item, count in collections.Counter(value).items() if count > 1]
+    raise ValueError(f"duplicate values in list: {dupes}")
+
+
+UniqueList = Annotated[
+    list[T],
+    AfterValidator(_validate_list_is_unique),
+    Field(json_schema_extra={"uniqueItems": True}),
+]
+
 
 class PocketEnum(str, enum.Enum):
     """Enum values that represent possible pocket values."""
@@ -69,6 +80,7 @@
     def __str__(self) -> str:
         return self.value
 
+
 class PocketUCAEnum(str, enum.Enum):
     """Enum values that represent possible pocket values for UCA."""
 
@@ -77,6 +89,7 @@
 
     def __str__(self) -> str:
         return self.value
+
 
 UCA_ARCHIVE = "http://ubuntu-cloud.archive.canonical.com/ubuntu"
 UCA_NETLOC = urlparse(UCA_ARCHIVE).netloc
@@ -92,11 +105,27 @@
 
 
 PriorityValue = Union[int, Literal["always", "prefer", "defer"]]
-
-class SeriesStr(ConstrainedStr):
-    """A constrained string for a series."""
-
-    regex = re.compile(r"^[a-z]+$")
+SeriesStr = Annotated[
+    str, StringConstraints(min_length=1, pattern=re.compile(r"^[a-z]+$"))
+]
+KeyIdStr = Annotated[
+    str,
+    StringConstraints(
+        min_length=40, max_length=40, pattern=re.compile(r"^[0-9A-F]{40}$")
+    ),
+]
+
+
+def _validate_suite_str(suite: str) -> str:
+    if suite.endswith("/"):
+        raise ValueError(f"invalid suite {suite!r}. Suites must not end with a '/'.")
+    return suite
+
+
+SuiteStr = Annotated[
+    str,
+    AfterValidator(_validate_suite_str),
+]
 
 
 def _alias_generator(value: str) -> str:
@@ -208,7 +237,7 @@
     """A PPA package repository."""
 
     ppa: str
-    key_id: Optional[KeyIdStr] = pydantic.Field(alias="key-id")
+    key_id: KeyIdStr | None = Field(default=None, alias="key-id")
 
     @field_validator("ppa")
     @classmethod
@@ -260,35 +289,21 @@
 class PackageRepositoryApt(PackageRepository):
     """An APT package repository."""
 
-<<<<<<< HEAD
     url: AnyUrl | FileUrl
-    key_id: Annotated[
-        str, StringConstraints(min_length=40, max_length=40, pattern=r"^[0-9A-F]{40}$")
-    ] = Field(alias="key-id")
-    architectures: Optional[List[str]] = None
+    key_id: KeyIdStr = Field(alias="key-id")
+    architectures: Optional[UniqueList[str]] = None
     formats: Optional[List[Literal["deb", "deb-src"]]] = None
     path: Optional[str] = None
-    components: Optional[List[str]] = None
+    components: Optional[UniqueList[str]] = None
     key_server: Optional[str] = Field(default=None, alias="key-server")
-    suites: Optional[List[str]] = None
-=======
-    url: Union[AnyUrl, FileUrl]
-    key_id: KeyIdStr = pydantic.Field(alias="key-id")
-    architectures: Optional[List[str]]
-    formats: Optional[List[Literal["deb", "deb-src"]]]
-    path: Optional[str]
-    components: Optional[UniqueStrList]
-    key_server: Optional[str] = pydantic.Field(alias="key-server")
-    suites: Optional[List[str]]
-    pocket: Optional[PocketEnum]
-    series: Optional[SeriesStr]
-
-    # Customize some of the validation error messages
-    class Config(PackageRepository.Config):  # noqa: D106 - no docstring needed
-        error_msg_templates = {
-            "value_error.any_str.min_length": "Invalid URL; URLs must be non-empty strings"
-        }
->>>>>>> 1f3680b3
+    suites: Optional[List[SuiteStr]] = None
+    pocket: Optional[PocketEnum] = None
+    series: Optional[SeriesStr] = None
+
+    # class Config(PackageRepository.Config):  # - no docstring needed
+    #     error_msg_templates = {
+    #         "value_error.any_str.min_length": "Invalid URL; URLs must be non-empty strings"
+    #     }
 
     @property
     def name(self) -> str:
@@ -343,75 +358,38 @@
             raise _create_validation_error(url=info.data.get("url"), message=message)
         return suites
 
-<<<<<<< HEAD
-    @field_validator("suites")
-    @classmethod
-    def _suites_without_backslash(
-        cls, suites: List[str], info: ValidationInfo
-    ) -> List[str]:
-        for suite in suites:
-            if suite.endswith("/"):
-                raise _create_validation_error(
-                    url=info.data.get("url"),
-                    message=f"invalid suite {suite!r}. Suites must not end "
-                    "with a '/'.",
-                )
-        return suites
-
-    @model_validator(mode="before")
-    @classmethod
-    def _missing_components_or_suites(cls, values: Dict[str, Any]) -> Dict[str, Any]:
-=======
-    @root_validator
-    def _not_mixing_suites_and_series_pocket(cls, values: Dict[str, Any]) -> Dict[str, Any]:
-        suites = values.get("suites")
-        series = values.get("series")
-        pocket = values.get("pocket")
-        url = values.get("url")
-        if suites and (series or pocket):
-            raise _create_validation_error(
-                url=url, message="suites cannot be combined with series and pocket."
-            )
-        return values
-
-    @root_validator
-    def _missing_pocket_with_series(cls, values: Dict[str, Any]) -> Dict[str, Any]:
+    @model_validator(mode="after")
+    def _not_mixing_suites_and_series_pocket(self) -> Self:
+        if self.suites and (self.series or self.pocket):
+            raise _create_validation_error(
+                url=str(self.url),
+                message="suites cannot be combined with series and pocket.",
+            )
+        return self
+
+    @model_validator(mode="after")
+    def _missing_pocket_with_series(self) -> Self:
         """Validate pocket is set when series is. The other way around is NOT mandatory."""
-        series = values.get("series")
-        pocket = values.get("pocket")
-        url = values.get("url")
-        if series and not pocket:
-            raise _create_validation_error(
-                url=url, message="pocket must be specified when using series."
-            )
-        return values
-
-    @validator("suites", each_item=True)
-    def _suites_without_backslash(cls, suite: str, values: Dict[str, Any]) -> str:
-        if suite.endswith("/"):
-            raise _create_validation_error(
-                url=values.get("url"),
-                message=f"invalid suite {suite!r}. Suites must not end with a '/'.",
-            )
-        return suite
-
-    @root_validator
-    def _missing_components_or_suites_pocket(cls, values: Dict[str, Any]) -> Dict[str, Any]:
->>>>>>> 1f3680b3
-        suites = values.get("suites")
-        components = values.get("components")
-        pocket = values.get("pocket")
-        url = values.get("url")
-        if suites and not components:
-            raise _create_validation_error(
-                url=url, message="components must be specified when using suites."
-            )
-        if components and not (suites or pocket):
-            raise _create_validation_error(
-                url=url, message='either "suites" or "series and pocket" must be specified when using components.'
-            )
-
-        return values
+        if self.series and not self.pocket:
+            raise _create_validation_error(
+                url=str(self.url), message="pocket must be specified when using series."
+            )
+        return self
+
+    @model_validator(mode="after")
+    def _missing_components_or_suites_pocket(self) -> Self:
+        if self.suites and not self.components:
+            raise _create_validation_error(
+                url=str(self.url),
+                message="components must be specified when using suites.",
+            )
+        if self.components and not (self.suites or self.pocket):
+            raise _create_validation_error(
+                url=str(self.url),
+                message='either "suites" or "series and pocket" must be specified when using components.',
+            )
+
+        return self
 
     @classmethod
     @overrides
