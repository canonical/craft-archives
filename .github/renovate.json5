--- conflicted
+++ resolved
@@ -1,10 +1,6 @@
 {
   // Configuration file for RenovateBot: https://docs.renovatebot.com/configuration-options
-<<<<<<< HEAD
-  extends: ["config:recommended", ":semanticCommitTypeAll(build)"],
-=======
   extends: ["config:recommended", ":semanticCommitTypeAll(build)", ":enablePreCommit"],
->>>>>>> cbba4d7c
   labels: ["dependencies"],  // For convenient searching in GitHub
   baseBranches: ["$default", "/^hotfix\\/.*/"],
   pip_requirements: {
@@ -36,15 +32,11 @@
       // Automerge patches, pin changes and digest changes.
       // Also groups these changes together.
       groupName: "bugfixes",
-<<<<<<< HEAD
-      excludeDepPatterns: ["lint/.*", "types/.*"],
-=======
       excludeDepPatterns: [
         "lint/.*",
         "types/.*",
         "pyright",  // Pyright needs to be done separately.
       ],
->>>>>>> cbba4d7c
       matchUpdateTypes: ["patch", "pin", "digest"],
       prPriority: 3, // Patches should go first!
       automerge: true
@@ -69,10 +61,7 @@
       //Do all pydantic-related updates together
       groupName: "pydantic etc.",
       matchPackagePatterns: ["^pydantic"],
-<<<<<<< HEAD
-=======
       matchBaseBranches: ["$default"],  // Only do minor releases on main
->>>>>>> cbba4d7c
     },
     {
       // Minor changes can be grouped and automerged for dev dependencies, but are also deprioritised.
@@ -152,19 +141,6 @@
         "# renovate: datasource=(?<datasource>\\S+)\n\\s+(?<depName>.*?)(\\[[\\w]*\\])*[=><]=?(?<currentValue>.*?)\n"
       ]
     },
-<<<<<<< HEAD
-    {
-      // .pre-commit-config.yaml version updates
-      fileMatch: [".pre-commit-config.yaml"],
-      customType: "regex",
-      datasourceTemplate: "pypi",
-      depTypeTemplate: "lint",
-      matchStrings: [
-        "- repo: .*/<(?<depName>\\S+)\\s*\\n\\s*rev:\s+\"?v?(?<currentValue>\\S*)\"?",
-      ]
-    }
-=======
->>>>>>> cbba4d7c
   ],
   timezone: "Etc/UTC",
   schedule: ["every weekend"],
