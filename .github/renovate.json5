{
  // Configuration file for RenovateBot: https://docs.renovatebot.com/configuration-options
  extends: ["config:base"],
  labels: ["dependencies"],  // For convenient searching in GitHub
  pip_requirements: {
    fileMatch: ["^tox.ini$", "(^|/)requirements([\\w-]*)\\.txt$", "^.pre-commit-config.yaml$"]
  },
   packageRules: [
    {
      // Internal package minor patch updates get top priority, with auto-merging
      groupName: "internal package patch releases",
      matchPackagePatterns: ["^craft-.*"],
      matchUpdateTypes: ["minor", "patch", "pin", "digest"],
      prPriority: 10,
      automerge: true,
      minimumReleaseAge: "0 seconds",
      schedule: ["at any time"],
    },
    {
      // Same as above, but for hotfix branches, only for patch, and without auto-merging.
      groupName: "internal package patch releases (hotfix)",
      matchPackagePatterns: ["^craft-.*"],
      matchUpdateTypes: ["patch", "pin", "digest"],
      prPriority: 10,
      minimumReleaseAge: "0 seconds",
      schedule: ["at any time"],
      matchBaseBranches: ["/^hotfix/.*/"],  // All hotfix branches
    },
    {
      // Automerge patches, pin changes and digest changes.
      // Also groups these changes together.
      groupName: "bugfixes",
      excludePackagePrefixes: ["lint", "types"],
      matchUpdateTypes: ["patch", "pin", "digest"],
      prPriority: 3, // Patches should go first!
      automerge: true
    },
    {
      // Update all internal packages in one higher-priority PR
      groupName: "internal packages",
      matchPackagePrefixes: ["craft-", "snap-"],
      matchLanguages: ["python"],
      prPriority: 2
    },
    {
      // GitHub Actions are higher priority to update than most dependencies since they don't tend to break things.
      groupName: "GitHub Actions",
      matchManagers: ["github-actions"],
      prPriority: 1,
      automerge: true,
    },
    // Everything not in one of these rules gets priority 0 and falls here.
    {
      //Do all pydantic-related updates together
      groupName: "pydantic etc.",
      matchPackagePatterns: ["^pydantic"],
    },
    {
      // Minor changes can be grouped and automerged for dev dependencies, but are also deprioritised.
      groupName: "development dependencies (non-major)",
      groupSlug: "dev-dependencies",
      matchPackagePrefixes: [
        "dev",
        "lint",
        "types"
      ],
      matchUpdateTypes: ["minor", "patch", "pin", "digest"],
      prPriority: -1,
      automerge: true
    },
    {
      // Documentation related updates
      groupName: "documentation dependencies",
      groupSlug: "doc-dependencies",
      matchPackageNames: ["Sphinx", "furo"],
      matchPackagePatterns: ["[Ss]phinx.*$"],
      matchPackagePrefixes: ["docs"],
    },
    {
      // Other major dependencies get deprioritised below minor dev dependencies.
      matchUpdateTypes: ["major"],
      prPriority: -2
    },
    {
      // Major dev dependencies are stone last, but grouped.
      groupName: "development dependencies (major versions)",
      groupSlug: "dev-dependencies",
      matchDepTypes: ["devDependencies"],
      matchUpdateTypes: ["major"],
      prPriority: -3
    },
    {
      // Pyright makes regular breaking changes in patch releases, so we separate these
      // and do them independently.
      matchPackageNames: ["pyright", "types/pyright"],
      prPriority: -4
    }
  ],
  regexManagers: [
    {
      // tox.ini can get updates too if we specify for each package.
      fileMatch: ["tox.ini"],
      depTypeTemplate: "devDependencies",
      matchStrings: [
        "# renovate: datasource=(?<datasource>\\S+)\n\\s+(?<depName>.*?)(\\[[\\w]*\\])*[=><]=?(?<currentValue>.*?)\n"
      ]
    },
    {
      // .pre-commit-config.yaml version updates
      fileMatch: [".pre-commit-config.yaml"],
      datasourceTemplate: "pypi",
      depTypeTemplate: "lint",
      matchStrings: [
        "- repo: .*/<(?<depName>\\S+)\\s*\\n\\s*rev:\s+\"?v?(?<currentValue>\\S*)\"?",
      ]
    }
  ],
  timezone: "Etc/UTC",
<<<<<<< HEAD
  automergeSchedule: ["every weekend"],
=======
>>>>>>> aae9d000
  schedule: ["every weekend"],
  prConcurrentLimit: 2, // No more than 2 open PRs at a time.
  branchConcurrentLimit: 20, // No more than 20 open branches at a time.
  prCreation: "not-pending", // Wait until status checks have completed before raising the PR
  prNotPendingHours: 4, // ...unless the status checks have been running for 4+ hours.
  prHourlyLimit: 1, // No more than 1 PR per hour.
  stabilityDays: 2, // Wait 2 days from release before updating.
  automergeStrategy: "squash", // Squash & rebase when auto-merging.
  semanticCommitType: "build"  // use `build` as commit header type (i.e. `build(deps): <description>`)
}<|MERGE_RESOLUTION|>--- conflicted
+++ resolved
@@ -116,10 +116,6 @@
     }
   ],
   timezone: "Etc/UTC",
-<<<<<<< HEAD
-  automergeSchedule: ["every weekend"],
-=======
->>>>>>> aae9d000
   schedule: ["every weekend"],
   prConcurrentLimit: 2, // No more than 2 open PRs at a time.
   branchConcurrentLimit: 20, // No more than 20 open branches at a time.
